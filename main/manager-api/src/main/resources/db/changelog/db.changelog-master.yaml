--- conflicted
+++ resolved
@@ -241,7 +241,6 @@
             encoding: utf8
             path: classpath:db/changelog/202506261637.sql
   - changeSet:
-<<<<<<< HEAD
       id: 202507101201
       author: luruxian
       changes:
@@ -262,7 +261,7 @@
           - sqlFile:
               encoding: utf8
               path: classpath:db/changelog/202507071530.sql
-=======
+  - changeSet:
       id: 202507031602
       author: zjy
       changes:
@@ -282,5 +281,4 @@
       changes:
         - sqlFile:
             encoding: utf8
-            path: classpath:db/changelog/202507081646.sql
->>>>>>> 7c440f47
+            path: classpath:db/changelog/202507081646.sql