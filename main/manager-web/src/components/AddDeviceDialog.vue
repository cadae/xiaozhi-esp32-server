<template>
  <el-dialog :visible.sync="visible" width="400px" center :close-on-click-modal="false" :close-on-press-escape="false">
    <div style="margin: 0 10px 10px;display: flex;align-items: center;gap: 10px;font-weight: 700;font-size: 20px;text-align: left;color: #3d4566;">
      <div style="width: 40px;height: 40px;border-radius: 50%;background: #5778ff;display: flex;align-items: center;justify-content: center;">
        <i class="el-icon-cpu" style="color: #fff;"></i>
      </div>
      添加设备
    </div>
    <div style="height: 1px;background: #e8f0ff;" />
    <div style="margin: 22px 15px;">
      <div style="font-weight: 400;font-size: 14px;text-align: left;color: #3d4566;">
        <div style="color: red;display: inline-block;">*</div>验证码：
      </div>
      <div class="input-46" style="margin-top: 12px;">
        <el-input placeholder="请输入设备播报的6位数验证码.." v-model="deviceCode" />
      </div>
    </div>
    <div style="display: flex;margin: 15px 15px;gap: 7px;">
      <div class="dialog-btn" @click="confirm">
        确定
      </div>
      <div class="dialog-btn"
           style="background: #e6ebff;border: 1px solid #adbdff;color: #5778ff;"
           @click="cancel">
        取消
      </div>
    </div>
  </el-dialog>
</template>

<script>
export default {
  name: 'AddDeviceDialog',
  props: {
    visible: { type: Boolean, required: true },
    agentId: { type: String, required: true }
  },
  data() {
    return {
      deviceCode: "",
      loading: false,
    }
  },
  methods: {
    confirm() {
<<<<<<< HEAD
      if (!this.deviceCode.trim()) {
        this.$message.error('请输入设备验证码');
        return;
      }
      this.$emit('confirm',this.deviceCode)
      this.$emit('update:visible', false)
      this.deviceCode = ""
=======
      if (!/^\d{6}$/.test(this.deviceCode)) {
        this.$message.error('请输入6位数字验证码');
        return;
      }
      this.loading = true;
      import('@/apis/module/user').then(({ default: userApi }) => {
        userApi.bindDevice(
            this.agentId,
            this.deviceCode, ({data}) => {
              this.loading = false;
              if (data.code === 0) {
                this.$emit('refresh');
                this.$message.success('设备绑定成功');
                this.closeDialog();
              } else {
                this.$message.error(data.msg || '绑定失败');
              }
            }
          );
        }).catch((err) => {
          this.loading = false;
          console.error('API模块加载失败:', err);
          this.$message.error('绑定服务不可用');
        });
    },
    closeDialog() {
      this.$emit('update:visible', false);
      this.deviceCode = '';

>>>>>>> 497def80
    },
    cancel() {
      this.$emit('update:visible', false)
      this.deviceCode = ""
    }
  }
}
</script>

<style scoped>
.dialog-btn {
  cursor: pointer;
  flex: 1;
  border-radius: 23px;
  background: #5778ff;
  height: 40px;
  font-weight: 500;
  font-size: 12px;
  color: #fff;
  line-height: 40px;
  text-align: center;
}

::v-deep .el-dialog {
  border-radius: 15px;
  box-shadow: 0 4px 12px rgba(0, 0, 0, 0.1);
}
::v-deep .el-dialog__headerbtn {
  display: none;
}
::v-deep .el-dialog__body {
  padding: 4px 6px;
}
::v-deep .el-dialog__header{
  padding: 10px;
}

</style><|MERGE_RESOLUTION|>--- conflicted
+++ resolved
@@ -32,56 +32,20 @@
 export default {
   name: 'AddDeviceDialog',
   props: {
-    visible: { type: Boolean, required: true },
-    agentId: { type: String, required: true }
+    visible: { type: Boolean, required: true }
   },
   data() {
-    return {
-      deviceCode: "",
-      loading: false,
-    }
+    return { deviceCode: "" }
   },
   methods: {
     confirm() {
-<<<<<<< HEAD
-      if (!this.deviceCode.trim()) {
-        this.$message.error('请输入设备验证码');
+      if (!/^\d{6}$/.test(this.deviceCode)) {
+        this.$message.error('请输入6位数字设备验证码');
         return;
       }
       this.$emit('confirm',this.deviceCode)
       this.$emit('update:visible', false)
       this.deviceCode = ""
-=======
-      if (!/^\d{6}$/.test(this.deviceCode)) {
-        this.$message.error('请输入6位数字验证码');
-        return;
-      }
-      this.loading = true;
-      import('@/apis/module/user').then(({ default: userApi }) => {
-        userApi.bindDevice(
-            this.agentId,
-            this.deviceCode, ({data}) => {
-              this.loading = false;
-              if (data.code === 0) {
-                this.$emit('refresh');
-                this.$message.success('设备绑定成功');
-                this.closeDialog();
-              } else {
-                this.$message.error(data.msg || '绑定失败');
-              }
-            }
-          );
-        }).catch((err) => {
-          this.loading = false;
-          console.error('API模块加载失败:', err);
-          this.$message.error('绑定服务不可用');
-        });
-    },
-    closeDialog() {
-      this.$emit('update:visible', false);
-      this.deviceCode = '';
-
->>>>>>> 497def80
     },
     cancel() {
       this.$emit('update:visible', false)
